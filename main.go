package main

import (
	"bufio"
	"bytes"
	"errors"
	"flag"
	"image"
	"image/color"
	"image/draw"
	"image/jpeg"
	"image/png"
	"io"
	"os"
	"path/filepath"
	"strings"
	"unicode"

	"github.com/golang/freetype"
	"github.com/golang/freetype/truetype"
	"github.com/yuin/goldmark"
	"github.com/yuin/goldmark/ast"
	"github.com/yuin/goldmark/extension"
	"github.com/yuin/goldmark/parser"
	"github.com/yuin/goldmark/text"
	"golang.org/x/image/font"
	"golang.org/x/image/font/gofont/gobold"
	"golang.org/x/image/font/gofont/gomono"
	"golang.org/x/image/font/gofont/goregular"
)

// Simple, dependency-light Markdown -> raster image renderer.
// Goals:
//  - Pure Go binary (no JS, no Python)
//  - Reasonable rendering: headings, paragraphs, lists, code blocks, hr, blockquotes
//  - Word wrap by width; adjustable width, margins, fonts, theme
//  - Export PNG or JPG based on output extension
//
// Not a full HTML renderer; keep expectations practical.

// ---- Styles & theme ----

type Theme struct {
	BG       color.Color
	FG       color.Color
	CodeBG   color.Color
	QuoteBar color.Color
	HRule    color.Color
}

var (
	// Light theme defaults
	lightTheme = Theme{
		BG:       color.RGBA{0xFF, 0xFF, 0xFF, 0xFF},
		FG:       color.RGBA{0x11, 0x11, 0x11, 0xFF},
		CodeBG:   color.RGBA{0xF5, 0xF5, 0xF7, 0xFF},
		QuoteBar: color.RGBA{0xCC, 0xCC, 0xCC, 0xFF},
		HRule:    color.RGBA{0xDD, 0xDD, 0xDD, 0xFF},
	}
	// Dark theme defaults
	darkTheme = Theme{
		BG:       color.RGBA{0x12, 0x12, 0x14, 0xFF},
		FG:       color.RGBA{0xEE, 0xEE, 0xF0, 0xFF},
		CodeBG:   color.RGBA{0x1E, 0x1E, 0x22, 0xFF},
		QuoteBar: color.RGBA{0x44, 0x44, 0x48, 0xFF},
		HRule:    color.RGBA{0x33, 0x33, 0x36, 0xFF},
	}
)

// ---- Font loading ----

type FontAndFace struct {
	Font     *truetype.Font
	Face     font.Face
	baseSize float64
}

type Fonts struct {
	Regular *FontAndFace
	Bold    *FontAndFace
	Mono    *FontAndFace
}

type FontConfig struct {
	RegularPath string
	BoldPath    string
	MonoPath    string
	SizeBase    float64 // paragraph font size in pt
}

func loadFontAndFace(ttfBytes []byte, size float64) (*FontAndFace, error) {
	ft, err := truetype.Parse(ttfBytes)
	if err != nil {
		return nil, err
	}
	face := truetype.NewFace(ft, &truetype.Options{Size: size, DPI: 96, Hinting: font.HintingFull})
	return &FontAndFace{
		Font:     ft,
		Face:     face,
		baseSize: size,
	}, err
}

func loadFonts(cfg FontConfig) (Fonts, error) {
	var f Fonts
	var err error

	// RegularFace
	if cfg.RegularPath != "" {
		b, e := os.ReadFile(cfg.RegularPath)
		if e != nil {
			return f, e
		}
		f.Regular, err = loadFontAndFace(b, cfg.SizeBase)
		if err != nil {
			return f, err
		}
	} else {
		f.Regular, err = loadFontAndFace(goregular.TTF, cfg.SizeBase)
		if err != nil {
			return f, err
		}
	}
	// Bold
	if cfg.BoldPath != "" {
		b, e := os.ReadFile(cfg.BoldPath)
		if e != nil {
			return f, e
		}
		f.Bold, err = loadFontAndFace(b, cfg.SizeBase)
		if err != nil {
			return f, err
		}
	} else {
		f.Bold, err = loadFontAndFace(gobold.TTF, cfg.SizeBase)
		if err != nil {
			return f, err
		}
	}
	// Mono
	if cfg.MonoPath != "" {
		b, e := os.ReadFile(cfg.MonoPath)
		if e != nil {
			return f, e
		}
		f.Mono, err = loadFontAndFace(b, cfg.SizeBase)
		if err != nil {
			return f, err
		}
	} else {
		f.Mono, err = loadFontAndFace(gomono.TTF, cfg.SizeBase)
		if err != nil {
			return f, err
		}
	}
	return f, nil
}

// ---- Layout primitives ----

type canvas struct {
	img     *image.RGBA
	dc      *freetype.Context
	w, h    int
	margin  int
	cursorY int
	lineGap int // pixels between text lines
	th      Theme
	fonts   Fonts
	ptSize  float64
}

func newCanvas(width int, margin int, th Theme, fonts Fonts, ptSize float64) *canvas {
	// Start tall; we'll crop later
	img := image.NewRGBA(image.Rect(0, 0, width, 4096*2))
	dc := freetype.NewContext()
	dc.SetDPI(96)
	dc.SetClip(img.Bounds())
	dc.SetDst(img)
	dc.SetSrc(image.NewUniform(th.FG))
	dc.SetFont(nil)
	dc.SetFontSize(ptSize)

	// Fill BG
	draw.Draw(img, img.Bounds(), image.NewUniform(th.BG), image.Point{}, draw.Src)

	return &canvas{
		img:     img,
		dc:      dc,
		w:       width,
		h:       img.Bounds().Dy(),
		margin:  margin,
		cursorY: margin,
		lineGap: 4,
		th:      th,
		fonts:   fonts,
		ptSize:  ptSize,
	}
}

func (c *canvas) setFace(fnt *FontAndFace, color color.Color, size float64) {
	c.dc.SetFontSize(size)
	c.dc.SetSrc(image.NewUniform(color))
	c.dc.SetFont(fnt.Font)
}

func (c *canvas) drawTextWrapped(fnt *FontAndFace, col color.Color, size float64, text string, left int, right int) int {
	c.setFace(fnt, col, size)

	maxWidth := float64(right - left)
	words := strings.Fields(text)
	if len(words) == 0 {
		return 0
	}
	// Build lines
	var lines []string
	var line string
	for _, w := range words {
		candidate := strings.TrimSpace(line + " " + w)
		if measureWidth(fnt, size, candidate) <= maxWidth {
			line = candidate
		} else {
			if line != "" {
				lines = append(lines, line)
			}
			line = w
		}
	}
	if line != "" {
		lines = append(lines, line)
	}

	lineHeight := int(size * 1.4) // simple
	for _, ln := range lines {
		pt := freetype.Pt(left, c.cursorY+int(size))
		_, _ = c.dc.DrawString(ln, pt)
		c.cursorY += lineHeight
	}
	return len(lines)
}

func measureWidth(fnt *FontAndFace, size float64, s string) float64 {
	if fnt == nil || s == "" {
		return 0
	}
	// freetype.Context lacks a direct width measurement; approximate using font.Drawer
	var d font.Drawer
	d.Face = fnt.Face
	// d.Dot fixed point ignores size; face was created at size
	d.Src = image.NewUniform(color.Black)
	d.Dst = nil
	width := float64(d.MeasureString(s).Round())
	base := fnt.baseSize
	if base <= 0 {
		base = size
	}
	if base <= 0 {
		base = 1
	}
	if size <= 0 {
		size = base
	}
	if size <= 0 {
		size = 1
	}
	if size != base {
		width *= size / base
	}
	return width
}

func (c *canvas) addVSpace(px int) { c.cursorY += px }

func (c *canvas) drawHRule() {
	y := c.cursorY + 4
	rect := image.Rect(c.margin, y, c.w-c.margin, y+2)
	draw.Draw(c.img, rect, image.NewUniform(c.th.HRule), image.Point{}, draw.Src)
	c.cursorY = y + 10
}

func (c *canvas) drawBlockquoteBar(topY, height int) {
	x0 := c.margin
	rect := image.Rect(x0, topY, x0+4, topY+height)
	draw.Draw(c.img, rect, image.NewUniform(c.th.QuoteBar), image.Point{}, draw.Src)
}

func (c *canvas) drawCodeBlock(text string, left, right int, size float64) {
	pad := 10
	top := c.cursorY
	// measure height by counting wrapped lines
	mono := c.fonts.Mono
	lines := wrapLines(mono, size, text, float64(right-left-2*pad))
	lineHeight := int(size * 1.4)
	height := len(lines)*lineHeight + 2*pad + 6
	// bg
	rect := image.Rect(left, top, right, top+height)
	draw.Draw(c.img, rect, image.NewUniform(c.th.CodeBG), image.Point{}, draw.Src)

	// draw text
	c.setFace(mono, c.th.FG, size)
	y := top + pad + int(size)
	for _, ln := range lines {
		pt := freetype.Pt(left+pad, y)
		_, _ = c.dc.DrawString(ln, pt)
		y += lineHeight
	}
	c.cursorY = top + height + 6
}

func wrapLines(ff *FontAndFace, size float64, text string, maxWidth float64) []string {
	var lines []string
	scanner := bufio.NewScanner(strings.NewReader(text))
	scanner.Split(bufio.ScanLines)
	for scanner.Scan() {
		ln := scanner.Text()
		if strings.TrimSpace(ln) == "" {
			lines = append(lines, "")
			continue
		}
		words := strings.Fields(ln)
		var line string
		for _, w := range words {
			candidate := strings.TrimSpace(line + " " + w)
			if measureWidth(ff, size, candidate) <= maxWidth {
				line = candidate
			} else {
				if line != "" {
					lines = append(lines, line)
				}
				line = w
			}
		}
		if line != "" {
			lines = append(lines, line)
		}
	}
	return lines
}

// ---- Markdown -> draw ----

type renderer struct {
	c        *canvas
	baseSize float64
}

type textToken struct {
	text    string
	font    *FontAndFace
	size    float64
	color   color.Color
	newline bool
}

func (r *renderer) collectInlineTokens(node ast.Node, md []byte, font *FontAndFace, size float64, color color.Color, out *[]textToken) {
	if font == nil {
		font = r.c.fonts.Regular
	}
	for child := node.FirstChild(); child != nil; child = child.NextSibling() {
		switch c := child.(type) {
		case *ast.Text:
			text := string(c.Segment.Value(md))
			if text != "" {
				parts := strings.Split(text, "\n")
				for i, part := range parts {
					if part != "" {
						*out = append(*out, textToken{text: part, font: font, size: size, color: color})
					}
					if i < len(parts)-1 {
						*out = append(*out, textToken{newline: true})
					}
				}
			}
			if c.SoftLineBreak() || c.HardLineBreak() {
				*out = append(*out, textToken{newline: true})
			}
		case *ast.Paragraph:
			r.collectInlineTokens(c, md, font, size, color, out)
			if child.NextSibling() != nil {
				*out = append(*out, textToken{newline: true})
			}
		case *ast.Emphasis:
			nextFont := font
			if c.Level >= 2 && r.c.fonts.Bold != nil {
				nextFont = r.c.fonts.Bold
			}
			r.collectInlineTokens(c, md, nextFont, size, color, out)
		case *ast.CodeSpan:
			mono := r.c.fonts.Mono
			if mono == nil {
				mono = font
			}
			txt := string(c.Text(md))
			if txt != "" {
				*out = append(*out, textToken{text: txt, font: mono, size: size * 0.95, color: color})
			}
		default:
			if child.HasChildren() {
				r.collectInlineTokens(child, md, font, size, color, out)
			}
		}
	}
}

type styledWord struct {
	text  string
	font  *FontAndFace
	size  float64
	color color.Color
}

func splitTextPreserveSpaces(s string) []string {
	if s == "" {
		return nil
	}
	var parts []string
	var current strings.Builder
	lastType := 0 // 0 unknown, 1 space, 2 non-space
	for _, r := range s {
		typ := 2
		if unicode.IsSpace(r) {
			typ = 1
		}
		if lastType == 0 {
			current.WriteRune(r)
			lastType = typ
			continue
		}
		if typ == lastType {
			current.WriteRune(r)
			continue
		}
		parts = append(parts, current.String())
		current.Reset()
		current.WriteRune(r)
		lastType = typ
	}
	if current.Len() > 0 {
		parts = append(parts, current.String())
	}
	return parts
}

func (c *canvas) drawTokens(tokens []textToken, left, right int) {
	if len(tokens) == 0 {
		return
	}
	maxWidth := float64(right - left)
	var line []styledWord
	var lineWidth float64
	var lineMaxSize float64

	flush := func(force bool) {
		if len(line) == 0 {
			if force {
				heightSize := lineMaxSize
				if heightSize == 0 {
					heightSize = c.ptSize
				}
				height := int(heightSize * 1.4)
				if height == 0 {
					height = int(c.ptSize * 1.4)
				}
				c.cursorY += height
			}
			return
		}
		baselineSize := lineMaxSize
		if baselineSize == 0 {
			baselineSize = c.ptSize
		}
		baseline := c.cursorY + int(baselineSize)
		x := left
		for _, w := range line {
			if w.font == nil {
				w.font = c.fonts.Regular
			}
			c.setFace(w.font, w.color, w.size)
			pt := freetype.Pt(x, baseline)
			_, _ = c.dc.DrawString(w.text, pt)
			x += int(measureWidth(w.font, w.size, w.text))
		}
		lineHeight := int(baselineSize * 1.4)
		if lineHeight <= 0 {
			lineHeight = int(c.ptSize * 1.4)
		}
		c.cursorY += lineHeight
		line = line[:0]
		lineWidth = 0
		lineMaxSize = 0
	}

	for _, tok := range tokens {
		if tok.newline {
			flush(true)
			continue
		}
		font := tok.font
		if font == nil {
			font = c.fonts.Regular
		}
		segments := splitTextPreserveSpaces(tok.text)
		for _, seg := range segments {
			if seg == "" {
				continue
			}
			isSpace := unicode.IsSpace([]rune(seg)[0])
<<<<<<< HEAD
			segWidth := measureWidth(font, tok.size, seg)
=======
			segWidth := measureWidth(font, seg)
>>>>>>> 13f252f0
			if isSpace {
				if len(line) == 0 {
					continue
				}
				line = append(line, styledWord{text: seg, font: font, size: tok.size, color: tok.color})
				lineWidth += segWidth
				continue
			}
			if lineWidth+segWidth > maxWidth && len(line) > 0 {
				flush(false)
			}
			line = append(line, styledWord{text: seg, font: font, size: tok.size, color: tok.color})
			if tok.size > lineMaxSize {
				lineMaxSize = tok.size
			}
			lineWidth += segWidth
		}
	}
	flush(false)
}

func (r *renderer) render(md []byte) error {
	mdParser := goldmark.New(
		goldmark.WithExtensions(extension.GFM),
		goldmark.WithParserOptions(parser.WithAutoHeadingID()),
	)
	doc := mdParser.Parser().Parse(text.NewReader(md))
	return ast.Walk(doc, func(n ast.Node, entering bool) (ast.WalkStatus, error) {
		if !entering {
			return ast.WalkContinue, nil
		}
		switch nd := n.(type) {
		case *ast.Heading:
			lvl := nd.Level
			var size float64
			switch lvl { // simple scale
			case 1:
				size = r.baseSize * 1.9
			case 2:
				size = r.baseSize * 1.6
			case 3:
				size = r.baseSize * 1.4
			case 4:
				size = r.baseSize * 1.25
			default:
				size = r.baseSize * 1.15
			}
			var tokens []textToken
			r.collectInlineTokens(n, md, r.c.fonts.Regular, size, r.c.th.FG, &tokens)
			r.c.addVSpace(8)
			r.c.drawTokens(tokens, r.c.margin, r.c.w-r.c.margin)
			r.c.addVSpace(6)
			return ast.WalkSkipChildren, nil
		case *ast.Paragraph:
			var tokens []textToken
			r.collectInlineTokens(n, md, r.c.fonts.Regular, r.baseSize, r.c.th.FG, &tokens)
			if len(tokens) > 0 {
				r.c.drawTokens(tokens, r.c.margin, r.c.w-r.c.margin)
				r.c.addVSpace(8)
			}
			return ast.WalkSkipChildren, nil
		case *ast.List:
			// Render each item with bullet/number
			for it := n.FirstChild(); it != nil; it = it.NextSibling() {
				if li, ok := it.(*ast.ListItem); ok {
					marker := "•"
					if nd.IsOrdered() {
						marker = "1."
					} // naive numbering
					var tokens []textToken
					tokens = append(tokens, textToken{text: marker, font: r.c.fonts.Regular, size: r.baseSize, color: r.c.th.FG})
					r.collectInlineTokens(li, md, r.c.fonts.Regular, r.baseSize, r.c.th.FG, &tokens)
					r.c.drawTokens(tokens, r.c.margin, r.c.w-r.c.margin)
					r.c.addVSpace(4)
				}
			}
			r.c.addVSpace(6)
			return ast.WalkSkipChildren, nil
		case *ast.CodeBlock, *ast.FencedCodeBlock:
			text := strings.TrimRight(string(n.Text(md)), "\n")
			r.c.addVSpace(4)
			r.c.drawCodeBlock(text, r.c.margin, r.c.w-r.c.margin, r.baseSize*0.95)
			return ast.WalkSkipChildren, nil
		case *ast.Blockquote:
			startY := r.c.cursorY
			var tokens []textToken
			r.collectInlineTokens(n, md, r.c.fonts.Regular, r.baseSize*1.0, r.c.th.FG, &tokens)
			if len(tokens) > 0 {
				r.c.addVSpace(2)
				r.c.drawTokens(tokens, r.c.margin+10, r.c.w-r.c.margin)
				r.c.addVSpace(6)
				r.c.drawBlockquoteBar(startY+2, r.c.cursorY-startY-2)
			}
			return ast.WalkSkipChildren, nil
		case *ast.ThematicBreak:
			r.c.drawHRule()
			return ast.WalkSkipChildren, nil
		case *ast.Text:
			// Handled by parents (Paragraph/List/Heading)
			return ast.WalkContinue, nil
		default:
			return ast.WalkContinue, nil
		}
	})
}

// ---- I/O & main ----

func readAll(r io.Reader) ([]byte, error) {
	buf := new(bytes.Buffer)
	_, err := buf.ReadFrom(r)
	return buf.Bytes(), err
}

func chooseTheme(name string) (Theme, error) {
	switch strings.ToLower(name) {
	case "light", "":
		return lightTheme, nil
	case "dark":
		return darkTheme, nil
	default:
		return Theme{}, errors.New("unknown theme: " + name)
	}
}

func main() {
	in := flag.String("in", "", "Input Markdown file (default: stdin if empty)")
	out := flag.String("out", "out.png", "Output image file (.png or .jpg)")
	width := flag.Int("width", 1024, "Output image width in pixels")
	margin := flag.Int("margin", 48, "Margin in pixels")
	pt := flag.Float64("pt", 16, "Base font size in points (paragraph)")
	theme := flag.String("theme", "light", "Theme: light|dark")
	fontRegular := flag.String("font", "", "Path to TTF for regular text (optional; default Go RegularFace)")
	fontBold := flag.String("fontbold", "", "Path to TTF for bold text (optional; default Go Bold)")
	fontMono := flag.String("fontmono", "", "Path to TTF for mono/code (optional; default Go Mono)")
	flag.Parse()

	th, err := chooseTheme(*theme)
	if err != nil {
		fatal(err)
	}

	fc := FontConfig{RegularPath: *fontRegular, BoldPath: *fontBold, MonoPath: *fontMono, SizeBase: *pt}
	fonts, err := loadFonts(fc)
	if err != nil {
		fatal(err)
	}

	var data []byte
	if *in == "" {
		data, err = readAll(os.Stdin)
	} else {
		f, e := os.Open(*in)
		if e != nil {
			fatal(e)
		}
		defer f.Close()
		data, err = readAll(f)
	}
	if err != nil {
		fatal(err)
	}

	c := newCanvas(*width, *margin, th, fonts, *pt)
	r := &renderer{c: c, baseSize: *pt}
	if err := r.render(data); err != nil {
		fatal(err)
	}

	// Crop to used height
	used := c.cursorY + *margin
	if used < *margin+50 {
		used = *margin + 50
	}
	crop := image.NewRGBA(image.Rect(0, 0, *width, used))
	draw.Draw(crop, crop.Bounds(), c.img, image.Point{}, draw.Src)

	// Encode
	ext := strings.ToLower(filepath.Ext(*out))
	var w io.Writer = mustCreate(*out)
	defer func() { _ = w.(io.WriteCloser).Close() }()
	switch ext {
	case ".png":
		if err := png.Encode(w, crop); err != nil {
			fatal(err)
		}
	case ".jpg", ".jpeg":
		if err := jpeg.Encode(w, crop, &jpeg.Options{Quality: 92}); err != nil {
			fatal(err)
		}
	default:
		fatal(errors.New("unsupported output extension: " + ext))
	}
}

func mustCreate(p string) io.WriteCloser {
	f, err := os.Create(p)
	if err != nil {
		fatal(err)
	}
	return f
}

func fatal(err error) {
	_, _ = os.Stderr.WriteString("md2img: " + err.Error() + "\n")
	os.Exit(1)
}<|MERGE_RESOLUTION|>--- conflicted
+++ resolved
@@ -505,11 +505,7 @@
 				continue
 			}
 			isSpace := unicode.IsSpace([]rune(seg)[0])
-<<<<<<< HEAD
-			segWidth := measureWidth(font, tok.size, seg)
-=======
 			segWidth := measureWidth(font, seg)
->>>>>>> 13f252f0
 			if isSpace {
 				if len(line) == 0 {
 					continue
